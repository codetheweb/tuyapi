// Import packages
const dgram = require('dgram');
const net = require('net');
const {EventEmitter} = require('events');
const pTimeout = require('p-timeout');
const pRetry = require('p-retry');
const debug = require('debug')('TuyAPI');

// Helpers
const Cipher = require('./lib/cipher');
const Parser = require('./lib/message-parser');

/**
 * Represents a Tuya device.
 *
 * You *must* pass either an IP or an ID. If
 * you're experiencing problems when only passing
 * one, try passing both if possible.
 * @class
 * @param {Object} options
 * @param {String} [options.ip] IP of device
 * @param {Number} [options.port=6668] port of device
 * @param {String} [options.id] ID of device (also called `devId`)
 * @param {String} [options.gwID=''] gateway ID (not needed for most devices),
 * if omitted assumed to be the same as `options.id`
 * @param {String} options.key encryption key of device (also called `localKey`)
 * @param {String} [options.productKey] product key of device (currently unused)
 * @param {Number} [options.version=3.1] protocol version
 * @example
 * const tuya = new TuyaDevice({id: 'xxxxxxxxxxxxxxxxxxxx',
 *                              key: 'xxxxxxxxxxxxxxxx'})
 */
class TuyaDevice extends EventEmitter {
  constructor({ip, port = 6668, id, gwID = id, key, productKey, version = 3.1} = {}) {
    super();

    // Set device to user-passed options
    this.device = {ip, port, id, gwID, key, productKey, version};

    // Check arguments
    if (!(this.checkIfValidString(id) ||
          this.checkIfValidString(ip))) {
      throw new TypeError('ID and IP are missing from device.');
    }

    if (!this.checkIfValidString(key) || key.length !== 16) {
      throw new TypeError('Key is missing or incorrect.');
    }

    // Create cipher from key
    this.device.cipher = new Cipher({key, version});

    // Contains array of found devices when calling .find()
    this.foundDevices = [];

    // Private instance variables

    // Socket connected state
    this._connected = false;

    this._responseTimeout = 5; // Seconds
    this._connectTimeout = 5; // Seconds
    this._pingPongPeriod = 10; // Seconds
<<<<<<< HEAD
=======

    this._currentSequenceN = 0;
    this._resolvers = {};

    this._waitingForSetToResolve = false;
>>>>>>> a959dd27
  }

  /**
   * Gets a device's current status.
   * Defaults to returning only the value of the first DPS index.
   * @param {Object} [options]
   * @param {Boolean} [options.schema]
   * true to return entire list of properties from device
   * @param {Number} [options.dps=1]
   * DPS index to return
   * @example
   * // get first, default property from device
   * tuya.get().then(status => console.log(status))
   * @example
   * // get second property from device
   * tuya.get({dps: 2}).then(status => console.log(status))
   * @example
   * // get all available data from device
   * tuya.get({schema: true}).then(data => console.log(data))
   * @returns {Promise<Boolean|Object>}
   * returns boolean if single property is requested, otherwise returns object of results
   */
  get(options = {}) {
    const payload = {
      gwId: this.device.gwID,
      devId: this.device.id
    };

    debug('GET Payload:');
    debug(payload);

    // Create byte buffer
    const buffer = Parser.encode({
      data: payload,
      commandByte: 10 // 0x0a
    });

    // Send request and parse response
    return new Promise((resolve, reject) => {
      try {
        // Send request
        this._send(buffer).then(() => {
          // Runs when data event is emitted
          const resolveGet = data => {
            // Remove self listener
            this.removeListener('data', resolveGet);

            if (options.schema === true) {
              // Return whole response
              resolve(data);
            } else if (options.dps) {
              // Return specific property
              resolve(data.dps[options.dps]);
            } else {
              // Return first property by default
              resolve(data.dps['1']);
            }
          };

          // Add listener
          this.on('data', resolveGet);
        });
      } catch (error) {
        reject(error);
      }
    });
  }

  /**
   * Sets a property on a device.
   * @param {Object} options
   * @param {Number} [options.dps=1] DPS index to set
   * @param {*} [options.set] value to set
   * @param {Boolean} [options.multiple=false]
   * Whether or not multiple properties should be set with options.data
   * @param {Object} [options.data={}] Multiple properties to set at once. See above.
   * @example
   * // set default property
   * tuya.set({set: true}).then(() => console.log('device was turned on'))
   * @example
   * // set custom property
   * tuya.set({dps: 2, set: false}).then(() => console.log('device was turned off'))
   * @example
   * // set multiple properties
   * tuya.set({
   *           multiple: true,
   *           data: {
   *             '1': true,
   *             '2': 'white'
   *          }}).then(() => console.log('device was changed'))
   * @returns {Promise<Boolean>} - returns `true` if the command succeeded
   */
  set(options) {
    // Check arguments
    if (options === undefined || Object.entries(options).length === 0) {
      throw new TypeError('No arguments were passed.');
    }

    // Defaults
    let dps = {};

    if (options.multiple === true) {
      dps = options.data;
    } else if (options.dps === undefined) {
      dps = {
        1: options.set
      };
    } else {
      dps = {
        [options.dps.toString()]: options.set
      };
    }

    // Get time
    const timeStamp = parseInt(new Date() / 1000, 10);

    // Construct payload
    const payload = {
      devId: this.device.id,
      gwId: this.device.gwID,
      uid: '',
      t: timeStamp,
      dps
    };

    debug('SET Payload:');
    debug(payload);

    // Encrypt data
    const data = this.device.cipher.encrypt({
      data: JSON.stringify(payload)
    });

    // Create MD5 signature
    const md5 = this.device.cipher.md5('data=' + data +
      '||lpv=' + this.device.version +
      '||' + this.device.key);

    // Create byte buffer from hex data
    const thisData = Buffer.from(this.device.version + md5 + data);

    // Encode into packet
    const buffer = Parser.encode({
      data: thisData,
      commandByte: 7 // 0x07
    });

    // Send request and wait for response
    this._waitingForSetToResolve = true;
    return new Promise((resolve, reject) => {
      try {
        // Send request
<<<<<<< HEAD
        this._send(buffer).then(() => {
          // Runs when data event is emitted
          const resolveSet = _ => {
            // Remove self listener
            this.removeListener('data', resolveSet);

            // Return true
            resolve(true);
          };

          // Add listener to data event
          this.on('data', resolveSet);
        });
=======
        this._send(buffer);

        this._setResolver = resolve;
>>>>>>> a959dd27
      } catch (error) {
        reject(error);
      }
    });
  }

  /**
   * Sends a query to a device. Helper function
   * that connects to a device if necessary and
   * wraps the entire operation in a retry.
   * @private
   * @param {Buffer} buffer buffer of data
   * @returns {Promise<Boolean>} `true` if query was successfully sent
   */
  _send(buffer) {
    // Make sure we're connected
    if (!this.isConnected()) {
      throw new Error('No connection has been made to the device.');
    }

    // Retry up to 5 times
    return pRetry(async () => {
      // Send data
      this.client.write(buffer);

      return true;
    }, {retries: 5});
  }

  /**
   * Sends a heartbeat ping to the device
   * @private
   */
  async _sendPing() {
    debug(`Pinging ${this.device.ip}`);

    // Create byte buffer
    const buffer = Parser.encode({
      data: Buffer.allocUnsafe(0),
<<<<<<< HEAD
      commandByte: 9 // 0x09
=======
      commandByte: CommandType.HEART_BEAT,
      sequenceN: ++this._currentSequenceN
>>>>>>> a959dd27
    });

    // Send ping
    await this._send(buffer);
  }

  /**
   * Connects to the device. Can be called even
   * if device is already connected.
   * @returns {Promise<Boolean>} `true` if connect succeeds
   * @emits TuyaDevice#connected
   * @emits TuyaDevice#disconnected
   * @emits TuyaDevice#data
   * @emits TuyaDevice#error
   */
  connect() {
    if (!this.isConnected()) {
      return new Promise((resolve, reject) => {
        this.client = new net.Socket();

        // Attempt to connect
        debug(`Connecting to ${this.device.ip}...`);
        this.client.connect(this.device.port, this.device.ip);

        // Default connect timeout is ~1 minute,
        // 5 seconds is a more reasonable default
        // since `retry` is used.
        this.client.setTimeout(this._connectTimeout * 1000, () => {
          /**
           * Emitted on socket error, usually a
           * result of a connection timeout.
           * Also emitted on parsing errors.
           * @event TuyaDevice#error
           * @property {Error} error error event
           */
          // this.emit('error', new Error('connection timed out'));
          this.client.destroy();
          reject(new Error('connection timed out'));
        });

        // Add event listeners to socket

        // Parse response data
        this.client.on('data', data => {
          debug('Received response');
          debug(data.toString('hex'));

          // Response was received, so stop waiting
          clearTimeout(this._sendTimeout);

          let dataRes;
          try {
            dataRes = Parser.parse(data);
          } catch (error) {
            debug(error);
            this.emit('error', error);
            return;
          }

          data = dataRes.data;

          if (typeof data === 'object') {
            debug('Parsed response data:');
            debug(data);
          } else if (typeof data === 'undefined') {
            if (dataRes.commandByte === 0x09) { // PONG received
              debug('Pong', this.device.ip);
              return;
            }

            if (dataRes.commandByte === 0x07) { // Set succeeded
              debug('Set succeeded.');
              return;
            }

            debug(`Undefined data with command byte ${dataRes.commandByte}`);
          } else { // Message is encrypted
            data = this.device.cipher.decrypt(data);
            debug('Decrypted response data:');
            debug(data);
          }

          /**
           * Emitted when data is returned from device.
           * @event TuyaDevice#data
           * @property {Object} data received data
           * @property {Number} commandByte
           * commandByte of result
           * (e.g. 7=requested response, 8=proactive update from device)
           */
          this.emit('data', data, dataRes.commandByte);
        });

        // Handle errors
        this.client.on('error', err => {
          debug('Error event from socket.', this.device.ip, err);

          this.emit('error', new Error('Error from socket'));

          this.client.destroy();
        });

        // Handle socket closure
        this.client.on('close', () => {
          debug(`Socket closed: ${this.device.ip}`);

          this._connected = false;

          /**
           * Emitted when a socket is disconnected
           * from device. Not an exclusive event:
           * `error` and `disconnected` may be emitted
           * at the same time if, for example, the device
           * goes off the network.
           * @event TuyaDevice#disconnected
           */
          this.emit('disconnected');
          this.client.destroy();

          if (this.pingpongTimeout) {
            clearTimeout(this.pingpongTimeout);
            this.pingpongTimeout = null;
          }
        });

        this.client.on('connect', async () => {
          debug('Socket connected.');

          this._connected = true;

          // Remove connect timeout
          this.client.setTimeout(0);

          /**
          * Emitted when socket is connected
          * to device. This event may be emitted
          * multiple times within the same script,
          * so don't use this as a trigger for your
          * initialization code.
          * @event TuyaDevice#connected
          */
          this.emit('connected');

          // Periodically send heartbeat ping
          this.pingpongTimeout = setInterval(async () => {
            await this._sendPing();
          }, this._pingPongPeriod * 1000);

          // Automatically ask for current state so we
          // can emit a `data` event as soon as possible
          await this.get();

          // Return
          resolve(true);
        });
      });
    }

    // Return if already connected
    return Promise.resolve(true);
  }

<<<<<<< HEAD
=======
  _packetHandler(packet) {
    // Response was received, so stop waiting
    clearTimeout(this._sendTimeout);

    if (packet.commandByte === CommandType.HEART_BEAT) {
      debug(`Pong from ${this.device.ip}`);

      // Remove resolver
      delete this._resolvers[packet.sequenceN];
      return;
    }

    /**
     * Emitted when data is returned from device.
     * @event TuyaDevice#data
     * @property {Object} data received data
     * @property {Number} commandByte
     * commandByte of result
     * (e.g. 7=requested response, 8=proactive update from device)
     * @property {Number} sequenceN the packet sequence number
     */
    this.emit('data', packet.payload, packet.commandByte, packet.sequenceN);

    // Status response to SET command
    if (packet.sequenceN === 0 &&
        packet.commandByte === CommandType.STATUS &&
        this._waitingForSetToResolve) {
      this._setResolver(packet.payload);

      // Remove resolver
      this._setResolver = undefined;
      return;
    }

    // Call data resolver for sequence number
    if (packet.sequenceN in this._resolvers) {
      this._resolvers[packet.sequenceN](packet.payload);

      // Remove resolver
      delete this._resolvers[packet.sequenceN];
    }
  }

>>>>>>> a959dd27
  /**
   * Disconnects from the device, use to
   * close the socket and exit gracefully.
   */
  disconnect() {
    debug('Disconnect');

    this._connected = false;

    // Clear timeouts
    clearTimeout(this._sendTimeout);
    clearTimeout(this._connectTimeout);
    clearTimeout(this._responseTimeout);
    clearTimeout(this.pingpongTimeout);

    if (!this.client) {
      return;
    }

    this.client.destroy();
  }

  /**
   * Returns current connection status to device.
   * @returns {Boolean}
   * (`true` if connected, `false` otherwise.)
   */
  isConnected() {
    return this._connected;
  }

  /**
   * Checks a given input string.
   * @private
   * @param {String} input input string
   * @returns {Boolean}
   * `true` if is string and length != 0, `false` otherwise.
   */
  checkIfValidString(input) {
    return typeof input === 'string' && input.length > 0;
  }

  /**
   * @deprecated since v3.0.0. Will be removed in v4.0.0. Use find() instead.
   */
  resolveId(options) {
    // eslint-disable-next-line max-len
    console.warn('resolveId() is deprecated since v4.0.0. Will be removed in v5.0.0. Use find() instead.');
    return this.find(options);
  }

  /**
   * Finds an ID or IP, depending on what's missing.
   * If you didn't pass an ID or IP to the constructor,
   * you must call this before anything else.
   * @param {Object} [options]
   * @param {Boolean} [options.all]
   * true to return array of all found devices
   * @param {Number} [options.timeout=10]
   * how long, in seconds, to wait for device
   * to be resolved before timeout error is thrown
   * @example
   * tuya.find().then(() => console.log('ready!'))
   * @returns {Promise<Boolean|Array>}
   * true if ID/IP was found and device is ready to be used
   */
  find({timeout = 10, all = false} = {}) {
    if (this.checkIfValidString(this.device.id) &&
        this.checkIfValidString(this.device.ip)) {
      // Don't need to do anything
      debug('IP and ID are already both resolved.');
      return Promise.resolve(true);
    }

    // Create new listener
    const listener = dgram.createSocket({type: 'udp4', reuseAddr: true});
    listener.bind(6666);

    debug(`Finding missing IP ${this.device.ip} or ID ${this.device.id}`);

    // Find IP for device
    return pTimeout(new Promise((resolve, reject) => { // Timeout
      listener.on('message', message => {
        debug('Received UDP message.');

        let dataRes;
        try {
          dataRes = Parser.parse(message);
        } catch (error) {
          debug(error);
          reject(error);
        }

        debug('UDP data:');
        debug(dataRes.data);

<<<<<<< HEAD
        const thisID = dataRes.data.gwId;
        const thisIP = dataRes.data.ip;

=======
>>>>>>> a959dd27
        // Add to array if it doesn't exist
        if (!this.foundDevices.some(e => (e.id === thisID && e.ip === thisIP))) {
          this.foundDevices.push({id: thisID, ip: thisIP});
        }

        if (!all &&
            (this.device.id === thisID || this.device.ip === thisIP) &&
            dataRes.data) {
          // Add IP
          this.device.ip = dataRes.data.ip;

          // Add ID and gwID
          this.device.id = dataRes.data.gwId;
          this.device.gwID = dataRes.data.gwId;

          // Change product key if neccessary
          this.device.productKey = dataRes.data.productKey;

          // Change protocol version if necessary
          this.device.version = dataRes.data.version;

          // Cleanup
          listener.close();
          listener.removeAllListeners();
          resolve(true);
        }
      });

      listener.on('error', err => {
        reject(err);
      });
    }), timeout * 1000, () => {
      // Have to do this so we exit cleanly
      listener.close();
      listener.removeAllListeners();

      // Return all devices
      if (all) {
        return this.foundDevices;
      }

      // Otherwise throw error
      // eslint-disable-next-line max-len
      throw new Error('find() timed out. Is the device powered on and the ID or IP correct?');
    });
  }

  /**
   * Toggles a boolean property.
   * @param {Number} [property=1] property to toggle
   * @returns {Promise<Boolean>} the resulting state
   */
  async toggle(property = '1') {
    property = property.toString();

    try {
      // Get status
      const status = await this.get({dps: property});

      // Set to opposite
      await this.set({set: !status, dps: property});

      // Return new status
      return await this.get({dps: property});
    } catch (error) {
      throw error;
    }
  }
}

module.exports = TuyaDevice;<|MERGE_RESOLUTION|>--- conflicted
+++ resolved
@@ -61,14 +61,11 @@
     this._responseTimeout = 5; // Seconds
     this._connectTimeout = 5; // Seconds
     this._pingPongPeriod = 10; // Seconds
-<<<<<<< HEAD
-=======
 
     this._currentSequenceN = 0;
     this._resolvers = {};
 
     this._waitingForSetToResolve = false;
->>>>>>> a959dd27
   }
 
   /**
@@ -221,25 +218,9 @@
     return new Promise((resolve, reject) => {
       try {
         // Send request
-<<<<<<< HEAD
-        this._send(buffer).then(() => {
-          // Runs when data event is emitted
-          const resolveSet = _ => {
-            // Remove self listener
-            this.removeListener('data', resolveSet);
-
-            // Return true
-            resolve(true);
-          };
-
-          // Add listener to data event
-          this.on('data', resolveSet);
-        });
-=======
         this._send(buffer);
 
         this._setResolver = resolve;
->>>>>>> a959dd27
       } catch (error) {
         reject(error);
       }
@@ -279,12 +260,8 @@
     // Create byte buffer
     const buffer = Parser.encode({
       data: Buffer.allocUnsafe(0),
-<<<<<<< HEAD
-      commandByte: 9 // 0x09
-=======
       commandByte: CommandType.HEART_BEAT,
       sequenceN: ++this._currentSequenceN
->>>>>>> a959dd27
     });
 
     // Send ping
@@ -447,8 +424,6 @@
     return Promise.resolve(true);
   }
 
-<<<<<<< HEAD
-=======
   _packetHandler(packet) {
     // Response was received, so stop waiting
     clearTimeout(this._sendTimeout);
@@ -492,7 +467,6 @@
     }
   }
 
->>>>>>> a959dd27
   /**
    * Disconnects from the device, use to
    * close the socket and exit gracefully.
@@ -589,12 +563,9 @@
         debug('UDP data:');
         debug(dataRes.data);
 
-<<<<<<< HEAD
         const thisID = dataRes.data.gwId;
         const thisIP = dataRes.data.ip;
 
-=======
->>>>>>> a959dd27
         // Add to array if it doesn't exist
         if (!this.foundDevices.some(e => (e.id === thisID && e.ip === thisIP))) {
           this.foundDevices.push({id: thisID, ip: thisIP});
