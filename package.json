--- conflicted
+++ resolved
@@ -46,14 +46,9 @@
     "ava": "1.4.1",
     "clone": "2.1.2",
     "coveralls": "3.0.3",
-<<<<<<< HEAD
-    "documentation": "11.0.0",
-    "nyc": "14.1.1",
-=======
     "delay": "4.2.0",
     "documentation": "9.3.1",
     "nyc": "13.3.0",
->>>>>>> a959dd27
     "xo": "0.24.0"
   },
   "xo": {
