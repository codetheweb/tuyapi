const crypto = require('crypto');

/**
* Class for encrypting and decrypting payloads.
* @class
* @private
* @param {Object} options
* @param {String} options.key localKey of cipher
* @param {Number} options.version protocol version
* @example
* const cipher = new TuyaCipher({key: 'xxxxxxxxxxxxxxxx', version: 3.1})
*/
class TuyaCipher {
  constructor(options) {
    this.key = options.key;
    this.version = options.version;
  }

  /**
  * Encrypts data.
  * @param {Object} options
  * @param {String} options.data data to encrypt
  * @param {Boolean} [options.base64=true] `true` to return result in Base64
  * @example
  * TuyaCipher.encrypt({data: 'hello world'})
  * @returns {Buffer|String} returns Buffer unless options.base64 is true
  */
  encrypt(options) {
    const cipher = crypto.createCipheriv('aes-128-ecb', this.key, '');

    // Default base64 enable
    const format = options.base64 === false ? 'utf8' : 'base64';

    let encrypted = cipher.update(options.data, 'utf8', format);
    encrypted += cipher.final(format);

<<<<<<< HEAD
    return this.cipher.output.data;
=======
    return encrypted;
>>>>>>> 75cdbc3c
  }

  /**
  * Decrypts data.
  * @param {String} data to decrypt
  * @returns {Object|String}
  * returns object if data is JSON, else returns string
  */
  decrypt(data) {
    // Incoming data format
    let format = 'buffer';

    if (data.indexOf(this.version.toString()) !== -1) {
      // Data has version number and is encoded in base64

      // Remove prefix of version number and MD5 hash
      data = data.slice(19);

      // Decode incoming data as base64
      format = 'base64';
    }

    // Decrypt data
    const decipher = crypto.createDecipheriv('aes-128-ecb', this.key, '');
    let result = decipher.update(data, format, 'utf8');
    result += decipher.final('utf8');

    // Try to parse data as JSON,
    // otherwise return as string.
    try {
      return JSON.parse(result);
    } catch (error) {
      return result;
    }
  }

  /**
  * Calculates a MD5 hash.
  * @param {String} data to hash
  * @returns {String} characters 8 through 16 of hash of data
  */
  md5(data) {
    const md5hash = crypto.createHash('md5').update(data, 'utf8').digest('hex');
    return md5hash.substr(8, 16);
  }
}
module.exports = TuyaCipher;<|MERGE_RESOLUTION|>--- conflicted
+++ resolved
@@ -34,11 +34,7 @@
     let encrypted = cipher.update(options.data, 'utf8', format);
     encrypted += cipher.final(format);
 
-<<<<<<< HEAD
-    return this.cipher.output.data;
-=======
     return encrypted;
->>>>>>> 75cdbc3c
   }
 
   /**
